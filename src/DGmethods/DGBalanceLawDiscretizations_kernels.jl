--- conflicted
+++ resolved
@@ -566,11 +566,6 @@
                                                         nviscstate, nauxstate}
   DFloat = eltype(R)
 
-<<<<<<< HEAD
-  #@show("AQQ")
-
-=======
->>>>>>> 610d50e1
   Nq = N + 1
 
   Nqk = dim == 2 ? 1 : Nq
